--- conflicted
+++ resolved
@@ -138,12 +138,8 @@
         // Do covariance transport when the track is on surface
         if (navigation.is_on_module()) {
 
-<<<<<<< HEAD
-            const auto& det = navigation.detector();
+            auto det = navigation.detector();
             const auto& trf_store = det->transform_store();
-=======
-            auto det = navigation.detector();
->>>>>>> 6b439f5e
             const auto& mask_store = det->mask_store();
 
             // Intersection
@@ -152,13 +148,8 @@
             // Surface
             const auto& surface = det->surface_by_index(is->index);
 
-<<<<<<< HEAD
-            mask_store.template call<kernel>(surface.mask_type(), trf_store,
+            mask_store.template call<kernel>(surface.mask(), trf_store,
                                              surface, propagation);
-=======
-            mask_store.template call<kernel>(surface.mask(), surface,
-                                             propagation);
->>>>>>> 6b439f5e
         }
     }
 };  // namespace detray
