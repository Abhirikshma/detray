--- conflicted
+++ resolved
@@ -60,11 +60,8 @@
         /// @param actor_states tuple that contains references to actor states
         /// @param candidates buffer for intersections in the navigator
         DETRAY_HOST_DEVICE state(
-<<<<<<< HEAD
-            const track_t &t_in, const typename navigator_t::detector_type &det,
-=======
             const free_track_parameters_type &t_in,
->>>>>>> 7e944cc1
+            const typename navigator_t::detector_type &det,
             typename actor_chain_t::state actor_states = {},
             vector_type<line_plane_intersection> &&candidates = {})
             : _stepping(t_in),
@@ -73,14 +70,9 @@
 
         /// Construct the propagation state with bound parameter
         DETRAY_HOST_DEVICE state(
-<<<<<<< HEAD
-            const bound_track_parameters &param,
-            const typename stepper_t::transform3 &trf3,
+            const bound_track_parameters_type &param,
+            const typename stepper_t::transform3_type &trf3,
             const typename navigator_t::detector_type &det,
-=======
-            const bound_track_parameters_type &param,
-            const transform3_type &trf3,
->>>>>>> 7e944cc1
             typename actor_chain_t::state actor_states = {},
             vector_type<line_plane_intersection> &&candidates = {})
             : _stepping(param, trf3),
