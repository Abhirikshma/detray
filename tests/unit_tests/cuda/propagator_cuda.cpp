/** Detray library, part of the ACTS project (R&D line)
 *
 * (c) 2022 CERN for the benefit of the ACTS project
 *
 * Mozilla Public License Version 2.0
 */

#include <gtest/gtest.h>

#include <vecmem/memory/cuda/device_memory_resource.hpp>
#include <vecmem/memory/cuda/managed_memory_resource.hpp>

#include "propagator_cuda_kernel.hpp"
#include "vecmem/utils/cuda/copy.hpp"

class CudaPropagatorWithRkStepper
    : public ::testing::TestWithParam<__plugin::vector3<scalar>> {};

TEST_P(CudaPropagatorWithRkStepper, propagator) {

    // Helper object for performing memory copies.
    vecmem::cuda::copy copy;

    // VecMem memory resource(s)
    vecmem::cuda::managed_memory_resource mng_mr;
    vecmem::cuda::device_memory_resource dev_mr;

    // Create the toy geometry
    detector_host_type det =
        create_toy_geometry<darray, thrust::tuple, vecmem::vector,
                            vecmem::jagged_vector>(mng_mr, n_brl_layers,
                                                   n_edc_layers);

    // Create the vector of initial track parameters
    vecmem::vector<free_track_parameters> tracks_host(&mng_mr);
    vecmem::vector<free_track_parameters> tracks_device(&mng_mr);

    // Set origin position of tracks
    const point3 ori{0., 0., 0.};

    // Loops of theta values ]0,pi[
    for (unsigned int itheta = 0; itheta < theta_steps; ++itheta) {
        scalar theta = 0.001 + itheta * (M_PI - 0.001) / theta_steps;
        scalar sin_theta = std::sin(theta);
        scalar cos_theta = std::cos(theta);

        // Loops of phi values [-pi, pi]
        for (unsigned int iphi = 0; iphi < phi_steps; ++iphi) {
            // The direction
            scalar phi = -M_PI + iphi * (2 * M_PI) / phi_steps;
            scalar sin_phi = std::sin(phi);
            scalar cos_phi = std::cos(phi);
            vector3 mom{cos_phi * sin_theta, sin_phi * sin_theta, cos_theta};
            mom = 10. * mom;

            // intialize a track
            free_track_parameters traj(ori, 0, mom, -1);

            // Put it into vector of trajectories
            tracks_host.push_back(traj);
            tracks_device.push_back(traj);
        }
    }

    /**
     * Host propagation
     */

    // Set the magnetic field
    const vector3 B = GetParam();
    field_type B_field(B);

    // Create RK stepper
    rk_stepper_type s(B_field);
    // Create navigator
    navigator_host_type n(det);
    // Create propagator
    propagator_host_type p(std::move(s), std::move(n));

    // Create vector for track recording
<<<<<<< HEAD
    vecmem::jagged_vector<vector3> host_positions(&mng_mr);
=======
    vecmem::jagged_vector<intersection_t> host_intersection_records(&mng_mr);

>>>>>>> 4afc6583
    for (unsigned int i = 0; i < theta_steps * phi_steps; i++) {

        // Create the propagator state
        inspector_host_t::state_type insp_state{mng_mr};
        pathlimit_aborter::state_type pathlimit_state{path_limit};

        propagator_host_type::state state(
            tracks_host[i], thrust::tie(insp_state, pathlimit_state));

        // Run propagation
        p.propagate(state);

        // push back the positions
        host_positions.push_back(insp_state._positions);
    }

    /**
     * Device propagation
     */

    // Get detector data
    auto det_data = get_data(det);

    // Get tracks data
    auto tracks_data = vecmem::get_data(tracks_device);

    // Create navigator candidates buffer
    auto candidates_buffer =
        create_candidates_buffer(det, theta_steps * phi_steps, dev_mr);
    copy.setup(candidates_buffer);

    // Create vector for track recording
    vecmem::jagged_vector<vector3> device_positions(&mng_mr);

    // Create vector buffer for track recording
    std::vector<std::size_t> sizes(theta_steps * phi_steps, 0);
    std::vector<std::size_t> capacities;
    for (auto& r : host_positions) {
        capacities.push_back(r.size());
    }

    vecmem::data::jagged_vector_buffer<vector3> positions_buffer(
        sizes, capacities, dev_mr, &mng_mr);
    copy.setup(positions_buffer);

    // Run the propagator test for GPU device
    propagator_test(det_data, B, tracks_data, candidates_buffer,
                    positions_buffer);

    // copy back intersection record
    copy(positions_buffer, device_positions);

    for (unsigned int i = 0; i < host_positions.size(); i++) {
        ASSERT_TRUE(host_positions[i].size() > 0);

        for (unsigned int j = 0; j < host_positions[i].size(); j++) {
            auto& host_pos = host_positions[i][j];
            auto& device_pos = device_positions[i][j];

            EXPECT_NEAR(host_pos[0], device_pos[0], pos_diff_tolerance);
            EXPECT_NEAR(host_pos[1], device_pos[1], pos_diff_tolerance);
            EXPECT_NEAR(host_pos[2], device_pos[2], pos_diff_tolerance);
        }
    }
}

INSTANTIATE_TEST_SUITE_P(CudaPropagatorValidation1, CudaPropagatorWithRkStepper,
                         ::testing::Values(__plugin::vector3<scalar>{
                             0. * unit_constants::T, 0. * unit_constants::T,
                             2. * unit_constants::T}));

INSTANTIATE_TEST_SUITE_P(CudaPropagatorValidation2, CudaPropagatorWithRkStepper,
                         ::testing::Values(__plugin::vector3<scalar>{
                             0. * unit_constants::T, 1. * unit_constants::T,
                             1. * unit_constants::T}));

INSTANTIATE_TEST_SUITE_P(CudaPropagatorValidation3, CudaPropagatorWithRkStepper,
                         ::testing::Values(__plugin::vector3<scalar>{
                             1. * unit_constants::T, 0. * unit_constants::T,
                             1. * unit_constants::T}));

INSTANTIATE_TEST_SUITE_P(CudaPropagatorValidation4, CudaPropagatorWithRkStepper,
                         ::testing::Values(__plugin::vector3<scalar>{
                             1. * unit_constants::T, 1. * unit_constants::T,
                             1. * unit_constants::T}));<|MERGE_RESOLUTION|>--- conflicted
+++ resolved
@@ -78,12 +78,7 @@
     propagator_host_type p(std::move(s), std::move(n));
 
     // Create vector for track recording
-<<<<<<< HEAD
     vecmem::jagged_vector<vector3> host_positions(&mng_mr);
-=======
-    vecmem::jagged_vector<intersection_t> host_intersection_records(&mng_mr);
-
->>>>>>> 4afc6583
     for (unsigned int i = 0; i < theta_steps * phi_steps; i++) {
 
         // Create the propagator state
