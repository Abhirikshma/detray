--- conflicted
+++ resolved
@@ -8,11 +8,8 @@
 detray_add_test( vc_array
    "vc_array_actor_chain.cpp"
    "vc_array_annulus2D.cpp"
-<<<<<<< HEAD
+   "vc_array_axis_rotation.cpp"
    "vc_array_check_simulation.cpp"
-=======
-   "vc_array_axis_rotation.cpp"
->>>>>>> d5022b47
    "vc_array_container.cpp"
    "vc_array_coordinate_cartesian2.cpp"
    "vc_array_coordinate_cartesian3.cpp"
