/** Detray library, part of the ACTS project (R&D line)
 *
 * (c) 2022 CERN for the benefit of the ACTS project
 *
 * Mozilla Public License Version 2.0
 */

// Project include(s).
#include "detray/io/utils.hpp"
#include "detray/utils/statistics.hpp"
#include "tests/common/tools/create_toy_geometry.hpp"
#include "tests/common/tools/simulator.hpp"
#include "tests/common/tools/track_generators.hpp"

// VecMem include(s).
#include <vecmem/memory/host_memory_resource.hpp>

// GTest include(s).
#include <gtest/gtest.h>

#include <iostream>

using namespace detray;
using transform3 = __plugin::transform3<detray::scalar>;

struct test_param {
    using point2 = __plugin::point2<scalar>;

    test_param(scalar loc_0, scalar loc_1) {
        loc[0] = loc_0;
        loc[1] = loc_1;
    }

    point2 loc;
    point2 local() const { return loc; }
};

// Test measurement smearer
TEST(check_simulation, measurement_smearer) {

    test_param param(1, 2);
    measurement_smearer<scalar> smearer(0., 0.);

    const auto local_line_1 = smearer("line", 1, {-3, 2}, param);
    ASSERT_FLOAT_EQ(local_line_1[0], 0);
    // Null for one dimensional measurement
    ASSERT_FLOAT_EQ(local_line_1[1], 0);

    const auto local_line_2 = smearer("line", 2, {2, -5}, param);
    ASSERT_FLOAT_EQ(local_line_2[0], 3);
    ASSERT_FLOAT_EQ(local_line_2[1], -3);

    const auto local_rectangle_1 = smearer("rectangle2D", 1, {-3, 2}, param);
    ASSERT_FLOAT_EQ(local_rectangle_1[0], -2);
    // Null for one dimensional measurement
    ASSERT_FLOAT_EQ(local_rectangle_1[1], 0);

    const auto local_rectangle_2 = smearer("rectangle2D", 2, {2, -5}, param);
    ASSERT_FLOAT_EQ(local_rectangle_2[0], 3);
    ASSERT_FLOAT_EQ(local_rectangle_2[1], -3);
}

TEST(check_simulation, toy_geometry) {

    // Create geometry
    vecmem::host_memory_resource host_mr;

    // Create B field
    const vector3 B{0, 0, 2 * unit_constants::T};

    // Create geometry
    using b_field_t = decltype(create_toy_geometry(host_mr))::bfield_type;
    const auto detector = create_toy_geometry(
        host_mr,
        b_field_t(b_field_t::backend_t::configuration_t{B[0], B[1], B[2]}));

    // Create track generator
    constexpr unsigned int theta_steps{50};
    constexpr unsigned int phi_steps{50};
    const vector3 ori{0, 0, 0};
    auto generator = uniform_track_generator<free_track_parameters<transform3>>(
        theta_steps, phi_steps, ori, 1 * unit_constants::GeV);

    // Create smearer
    measurement_smearer<scalar> smearer(67 * unit_constants::um,
                                        170 * unit_constants::um);

<<<<<<< HEAD
    std::size_t n_events = 1;
    auto sim = simulator(n_events, "", detector, generator, smearer);
=======
    std::size_t n_events = 10;
    auto sim = simulator(n_events, detector, generator, smearer);
>>>>>>> 5a071fc5

    // Do the simulation
    sim.run();

    for (std::size_t i_event = 0; i_event < n_events; i_event++) {

        std::vector<csv_particle> particles;
        std::vector<csv_hit> hits;
        std::vector<csv_measurement> measurements;
        std::vector<csv_meas_hit_id> meas_hit_ids;

        // Check particle data
        const auto io_particles_file =
            get_event_filename(i_event, "-particles.csv");
        particle_reader preader(io_particles_file);

        csv_particle io_particle;
        while (preader.read(io_particle)) {
            particles.push_back(io_particle);
        }

        ASSERT_EQ(particles.size(), theta_steps * phi_steps);

        // Check hit & measurement data
        const auto io_hits_file = get_event_filename(i_event, "-hits.csv");
        hit_reader hreader(
            io_hits_file,
            {"particle_id", "geometry_id", "tx", "ty", "tz", "tt", "tpx", "tpy",
             "tpz", "te", "deltapx", "deltapy", "deltapz", "deltae", "index"});

        csv_hit io_hit;
        while (hreader.read(io_hit)) {
            hits.push_back(io_hit);
        }

        const auto io_measurements_file =
            get_event_filename(i_event, "-measurements.csv");
        measurement_reader mreader(
            io_measurements_file,
            {"geometry_id", "local_key", "local0", "local1", "phi", "theta",
             "time", "var_local0", "var_local1", "var_phi", "var_theta",
             "var_time"});

        csv_measurement io_measurement;
        while (mreader.read(io_measurement)) {
            measurements.push_back(io_measurement);
        }

        const auto io_meas_hit_id_file =
            get_event_filename(i_event, "-measurement-simhit-map.csv");
        meas_hit_id_reader meas_hit_id_reader(io_meas_hit_id_file,
                                              {"measurement_id", "hit_id"});
        csv_meas_hit_id io_meas_hit_id;
        while (meas_hit_id_reader.read(io_meas_hit_id)) {
            meas_hit_ids.push_back(io_meas_hit_id);
        }

        ASSERT_TRUE(not measurements.empty());
        ASSERT_EQ(hits.size(), measurements.size());
        ASSERT_EQ(hits.size(), meas_hit_ids.size());

        // Let's check if measurement smearing works correctly...
        std::vector<scalar> local0_diff;
        std::vector<scalar> local1_diff;

        const std::size_t nhits = hits.size();
        for (std::size_t i = 0; i < nhits; i++) {
            const point3 pos{hits[i].tx, hits[i].ty, hits[i].tz};
            const vector3 mom{hits[i].tpx, hits[i].tpy, hits[i].tpz};
            const auto truth_local = detector.global_to_local(
                hits[i].geometry_id, pos, vector::normalize(mom));

            local0_diff.push_back(truth_local[0] - measurements[i].local0);
            local1_diff.push_back(truth_local[1] - measurements[i].local1);

            ASSERT_EQ(meas_hit_ids[i].hit_id, i);
            ASSERT_EQ(meas_hit_ids[i].measurement_id, i);
        }

        const auto var0 = get_variance(local0_diff);
        const auto var1 = get_variance(local1_diff);

        EXPECT_NEAR((std::sqrt(var0) - smearer.stddev[0]) / smearer.stddev[0],
                    0, 0.1);
        EXPECT_NEAR((std::sqrt(var1) - smearer.stddev[1]) / smearer.stddev[1],
                    0, 0.1);
    }
}<|MERGE_RESOLUTION|>--- conflicted
+++ resolved
@@ -85,13 +85,8 @@
     measurement_smearer<scalar> smearer(67 * unit_constants::um,
                                         170 * unit_constants::um);
 
-<<<<<<< HEAD
-    std::size_t n_events = 1;
-    auto sim = simulator(n_events, "", detector, generator, smearer);
-=======
     std::size_t n_events = 10;
     auto sim = simulator(n_events, detector, generator, smearer);
->>>>>>> 5a071fc5
 
     // Do the simulation
     sim.run();
