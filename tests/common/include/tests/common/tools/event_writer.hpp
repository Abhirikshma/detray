/** Detray library, part of the ACTS project (R&D line)
 *
 * (c) 2022 CERN for the benefit of the ACTS project
 *
 * Mozilla Public License Version 2.0
 */

#pragma once

// Project include(s).
#include "detray/definitions/qualifiers.hpp"
#include "detray/io/csv_io_types.hpp"
#include "detray/io/utils.hpp"
#include "detray/propagator/base_actor.hpp"
#include "tests/common/tools/measurement_smearer.hpp"

namespace detray {

template <typename transform3_t, typename smearer_t>
struct event_writer : actor {

    using scalar_type = typename transform3_t::scalar_type;

    struct state {
<<<<<<< HEAD
        state(std::size_t event_id, smearer_t smearer)
            : m_particle_writer(get_event_filename(event_id, "-particles.csv")),
              m_hit_writer(get_event_filename(event_id, "-hits.csv")),
              m_meas_writer(get_event_filename(event_id, "-measurements.csv")),
              m_meas_hit_id_writer(
                  get_event_filename(event_id, "-measurement-simhit-map.csv")),
=======
        state(std::size_t event_id, smearer_t smearer,
              const std::string directory)
            : m_particle_writer(directory +
                                get_event_filename(event_id, "-particles.csv")),
              m_hit_writer(directory +
                           get_event_filename(event_id, "-hits.csv")),
              m_meas_writer(directory +
                            get_event_filename(event_id, "-measurements.csv")),
>>>>>>> 7076471c
              m_meas_smearer(smearer) {}

        std::size_t particle_id = -1;
        particle_writer m_particle_writer;
        hit_writer m_hit_writer;
        measurement_writer m_meas_writer;
        meas_hit_id_writer m_meas_hit_id_writer;
        std::size_t m_hit_count = 0;
        smearer_t m_meas_smearer;

        void write_particle(const free_track_parameters<transform3_t>& track) {
            particle_id++;

            csv_particle particle;
            const auto pos = track.pos();
            const auto mom = track.mom();

            particle.particle_id = particle_id;
            particle.vx = pos[0];
            particle.vy = pos[1];
            particle.vz = pos[2];
            particle.vt = track.time();
            particle.px = mom[0];
            particle.py = mom[1];
            particle.pz = mom[2];
            particle.q = track.charge();

            m_particle_writer.append(particle);
        }
    };

    struct measurement_kernel {
        using output_type = std::array<scalar_type, 2>;

        template <typename mask_group_t, typename index_t>
        inline output_type operator()(
            const mask_group_t& /*mask_group*/, const index_t& /*index*/,
            const bound_track_parameters<transform3_t>& bound_params,
            smearer_t smearer) const {

            return smearer(mask_group_t::value_type::shape::name,
                           mask_group_t::value_type::shape::meas_dim,
                           smearer.get_offset(), bound_params);
        }
    };

    template <typename propagator_state_t>
    void operator()(state& writer_state,
                    propagator_state_t& propagation) const {

        auto& navigation = propagation._navigation;
        auto& stepping = propagation._stepping;

        // triggered only for sensitive surfaces
        if (navigation.is_on_module() &&
            navigation.current()->sf_id == surface_id::e_sensitive) {

            // Write hits
            csv_hit hit;

            const auto track = stepping();
            const auto pos = track.pos();
            const auto mom = track.mom();

            hit.particle_id = writer_state.particle_id;
            hit.geometry_id = navigation.current_object();
            hit.tx = pos[0];
            hit.ty = pos[1];
            hit.tz = pos[2];
            hit.tt = track.time();
            hit.tpx = mom[0];
            hit.tpy = mom[1];
            hit.tpz = mom[2];

            writer_state.m_hit_writer.append(hit);

            // Write measurements
            csv_measurement meas;

            const auto bound_params = stepping._bound_params;
            auto det = navigation.detector();
            const auto& mask_store = det->mask_store();
            const auto& surface = det->surface_by_index(hit.geometry_id);

            const auto local = mask_store.template call<measurement_kernel>(
                surface.mask(), bound_params, writer_state.m_meas_smearer);

            meas.geometry_id = hit.geometry_id;

            meas.local0 = local[0];
            meas.local1 = local[1];
            auto stddev_0 = writer_state.m_meas_smearer.stddev[0];
            auto stddev_1 = writer_state.m_meas_smearer.stddev[1];
            meas.var_local0 = stddev_0 * stddev_0;
            meas.var_local1 = stddev_1 * stddev_1;
            meas.phi = bound_params.phi();
            meas.theta = bound_params.theta();
            meas.time = bound_params.time();

            writer_state.m_meas_writer.append(meas);

            // Write hit measurement map
            csv_meas_hit_id meas_hit_id;
            meas_hit_id.hit_id = writer_state.m_hit_count;
            meas_hit_id.measurement_id = writer_state.m_hit_count;
            writer_state.m_meas_hit_id_writer.append(meas_hit_id);
            writer_state.m_hit_count++;
        }
    }
};
}  // namespace detray<|MERGE_RESOLUTION|>--- conflicted
+++ resolved
@@ -22,14 +22,6 @@
     using scalar_type = typename transform3_t::scalar_type;
 
     struct state {
-<<<<<<< HEAD
-        state(std::size_t event_id, smearer_t smearer)
-            : m_particle_writer(get_event_filename(event_id, "-particles.csv")),
-              m_hit_writer(get_event_filename(event_id, "-hits.csv")),
-              m_meas_writer(get_event_filename(event_id, "-measurements.csv")),
-              m_meas_hit_id_writer(
-                  get_event_filename(event_id, "-measurement-simhit-map.csv")),
-=======
         state(std::size_t event_id, smearer_t smearer,
               const std::string directory)
             : m_particle_writer(directory +
@@ -38,7 +30,9 @@
                            get_event_filename(event_id, "-hits.csv")),
               m_meas_writer(directory +
                             get_event_filename(event_id, "-measurements.csv")),
->>>>>>> 7076471c
+              m_meas_hit_id_writer(
+                  directory +
+                  get_event_filename(event_id, "-measurement-simhit-map.csv")),
               m_meas_smearer(smearer) {}
 
         std::size_t particle_id = -1;
