/** Detray library, part of the ACTS project (R&D line)
 *
 * (c) 2022 CERN for the benefit of the ACTS project
 *
 * Mozilla Public License Version 2.0
 */

#pragma once

// Project include(s).
#include "detray/definitions/qualifiers.hpp"
#include "detray/io/csv_io_types.hpp"
#include "detray/io/utils.hpp"
#include "detray/propagator/base_actor.hpp"
#include "tests/common/tools/measurement_smearer.hpp"

namespace detray {

template <typename transform3_t, typename smearer_t>
struct event_writer : actor {

    using scalar_type = typename transform3_t::scalar_type;

    struct state {
<<<<<<< HEAD
        state(std::size_t event_id, const std::string directory,
              smearer_t smearer)
=======
        state(std::size_t event_id, smearer_t smearer,
              const std::string directory)
>>>>>>> 5a071fc5
            : m_particle_writer(directory +
                                get_event_filename(event_id, "-particles.csv")),
              m_hit_writer(directory +
                           get_event_filename(event_id, "-hits.csv")),
              m_meas_writer(directory +
                            get_event_filename(event_id, "-measurements.csv")),
<<<<<<< HEAD
=======
              m_meas_hit_id_writer(
                  directory +
                  get_event_filename(event_id, "-measurement-simhit-map.csv")),
>>>>>>> 5a071fc5
              m_meas_smearer(smearer) {}

        std::size_t particle_id = -1;
        particle_writer m_particle_writer;
        hit_writer m_hit_writer;
        measurement_writer m_meas_writer;
        meas_hit_id_writer m_meas_hit_id_writer;
        std::size_t m_hit_count = 0;
        smearer_t m_meas_smearer;

        void write_particle(const free_track_parameters<transform3_t>& track) {
            particle_id++;

            csv_particle particle;
            const auto pos = track.pos();
            const auto mom = track.mom();

            particle.particle_id = particle_id;
            particle.vx = pos[0];
            particle.vy = pos[1];
            particle.vz = pos[2];
            particle.vt = track.time();
            particle.px = mom[0];
            particle.py = mom[1];
            particle.pz = mom[2];
            particle.q = track.charge();

            m_particle_writer.append(particle);
        }
    };

    struct measurement_kernel {
        using output_type = std::array<scalar_type, 2>;

        template <typename mask_group_t, typename index_t>
        inline output_type operator()(
            const mask_group_t& /*mask_group*/, const index_t& /*index*/,
            const bound_track_parameters<transform3_t>& bound_params,
            smearer_t smearer) const {

            return smearer(mask_group_t::value_type::shape::name,
                           mask_group_t::value_type::shape::meas_dim,
                           smearer.get_offset(), bound_params);
        }
    };

    template <typename propagator_state_t>
    void operator()(state& writer_state,
                    propagator_state_t& propagation) const {

        auto& navigation = propagation._navigation;
        auto& stepping = propagation._stepping;

        // triggered only for sensitive surfaces
        if (navigation.is_on_module() &&
            navigation.current()->sf_id == surface_id::e_sensitive) {

            // Write hits
            csv_hit hit;

            const auto track = stepping();
            const auto pos = track.pos();
            const auto mom = track.mom();

            hit.particle_id = writer_state.particle_id;
            hit.geometry_id = navigation.current_object();
            hit.tx = pos[0];
            hit.ty = pos[1];
            hit.tz = pos[2];
            hit.tt = track.time();
            hit.tpx = mom[0];
            hit.tpy = mom[1];
            hit.tpz = mom[2];

            writer_state.m_hit_writer.append(hit);

            // Write measurements
            csv_measurement meas;

            const auto bound_params = stepping._bound_params;
            auto det = navigation.detector();
            const auto& mask_store = det->mask_store();
            const auto& surface = det->surface_by_index(hit.geometry_id);

            const auto local = mask_store.template call<measurement_kernel>(
                surface.mask(), bound_params, writer_state.m_meas_smearer);

            meas.geometry_id = hit.geometry_id;

            meas.local0 = local[0];
            meas.local1 = local[1];
            auto stddev_0 = writer_state.m_meas_smearer.stddev[0];
            auto stddev_1 = writer_state.m_meas_smearer.stddev[1];
            meas.var_local0 = stddev_0 * stddev_0;
            meas.var_local1 = stddev_1 * stddev_1;
            meas.phi = bound_params.phi();
            meas.theta = bound_params.theta();
            meas.time = bound_params.time();

            writer_state.m_meas_writer.append(meas);

            // Write hit measurement map
            csv_meas_hit_id meas_hit_id;
            meas_hit_id.hit_id = writer_state.m_hit_count;
            meas_hit_id.measurement_id = writer_state.m_hit_count;
            writer_state.m_meas_hit_id_writer.append(meas_hit_id);
            writer_state.m_hit_count++;
        }
    }
};
}  // namespace detray<|MERGE_RESOLUTION|>--- conflicted
+++ resolved
@@ -22,25 +22,17 @@
     using scalar_type = typename transform3_t::scalar_type;
 
     struct state {
-<<<<<<< HEAD
-        state(std::size_t event_id, const std::string directory,
-              smearer_t smearer)
-=======
         state(std::size_t event_id, smearer_t smearer,
               const std::string directory)
->>>>>>> 5a071fc5
             : m_particle_writer(directory +
                                 get_event_filename(event_id, "-particles.csv")),
               m_hit_writer(directory +
                            get_event_filename(event_id, "-hits.csv")),
               m_meas_writer(directory +
                             get_event_filename(event_id, "-measurements.csv")),
-<<<<<<< HEAD
-=======
               m_meas_hit_id_writer(
                   directory +
                   get_event_filename(event_id, "-measurement-simhit-map.csv")),
->>>>>>> 5a071fc5
               m_meas_smearer(smearer) {}
 
         std::size_t particle_id = -1;
