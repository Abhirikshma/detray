/** Detray library, part of the ACTS project (R&D line)
 *
 * (c) 2021-2022 CERN for the benefit of the ACTS project
 *
 * Mozilla Public License Version 2.0
 */

#include <gtest/gtest.h>

#include <sstream>
#include <vecmem/memory/host_memory_resource.hpp>

#include "detray/definitions/units.hpp"
#include "detray/intersection/detail/trajectories.hpp"
#include "detray/propagator/actor_chain.hpp"
#include "detray/propagator/line_stepper.hpp"
#include "detray/propagator/navigator.hpp"
#include "detray/propagator/propagator.hpp"
#include "detray/propagator/rk_stepper.hpp"
#include "detray/tracks/tracks.hpp"
#include "tests/common/tools/create_toy_geometry.hpp"
#include "tests/common/tools/inspectors.hpp"
#include "tests/common/tools/particle_gun.hpp"
#include "tests/common/tools/track_generators.hpp"

using namespace detray;

namespace {
using namespace navigation;

using object_tracer_t =
    object_tracer<dvector, status::e_on_module, status::e_on_portal>;
using inspector_t = aggregate_inspector<object_tracer_t, print_inspector>;

}  // anonymous namespace

using transform3_type = __plugin::transform3<scalar>;
using ray_type = detail::ray<transform3_type>;
using free_track_parameters_type = free_track_parameters<transform3_type>;

/// This test runs intersection with all portals of the toy detector with a ray
/// and then compares the intersection trace with a straight line navigation.
TEST(ALGEBRA_PLUGIN, straight_line_navigation) {

    // Detector configuration
    constexpr std::size_t n_brl_layers{4};
    constexpr std::size_t n_edc_layers{7};
    vecmem::host_memory_resource host_mr;
    auto det = create_toy_geometry(host_mr, n_brl_layers, n_edc_layers);

    // Straight line navigation
    using navigator_t = navigator<decltype(det), inspector_t>;
    using stepper_t =
        line_stepper<transform3_type, unconstrained_step, always_init>;
    using propagator_t = propagator<stepper_t, navigator_t, actor_chain<>>;

    // Propagator
    propagator_t prop(stepper_t{}, navigator_t{});

    constexpr std::size_t theta_steps{50};
    constexpr std::size_t phi_steps{50};

    const point3 ori{0., 0., 0.};
    // det.volume_by_pos(ori).index();

    // Iterate through uniformly distributed momentum directions
    for (const auto ray :
         uniform_track_generator<ray_type>(theta_steps, phi_steps, ori)) {

        // Shoot ray through the detector and record all surfaces it encounters
        const auto intersection_trace =
            particle_gun::shoot_particle(det, ray);  // :)

        // Now follow that ray with a track and check, if we find the same
        // volumes and distances along the way
        free_track_parameters_type track(ray.pos(), 0, ray.dir(), -1);
        propagator_t::state propagation(track, det);

        // Retrieve navigation information
        auto &inspector = propagation._navigation.inspector();
        auto &obj_tracer = inspector.template get<object_tracer_t>();
        auto &debug_printer = inspector.template get<print_inspector>();

        ASSERT_TRUE(prop.propagate(propagation)) << debug_printer.to_string();

        // Compare intersection records
        EXPECT_EQ(obj_tracer.object_trace.size(), intersection_trace.size())
            << debug_printer.to_string();

        std::stringstream debug_stream;
        for (std::size_t intr_idx = 0; intr_idx < intersection_trace.size();
             ++intr_idx) {
            debug_stream << "-------Intersection trace\n"
                         << "ray gun: "
                         << "\tvol id: " << intersection_trace[intr_idx].first
                         << ", "
                         << intersection_trace[intr_idx].second.to_string();
            debug_stream << "navig.: " << obj_tracer[intr_idx].to_string();
        }

        // Check every single recorded intersection
        for (std::size_t i = 0; i < obj_tracer.object_trace.size(); ++i) {
            if (obj_tracer[i].index != intersection_trace[i].second.index) {
                // Intersection record at portal bound might be flipped
                // (the portals overlap completely)
                if (obj_tracer[i].index ==
                        intersection_trace[i + 1].second.index and
                    obj_tracer[i + 1].index ==
                        intersection_trace[i].second.index) {
                    // Have already checked the next record
                    ++i;
                    continue;
                }
            }
            EXPECT_EQ(obj_tracer[i].index, intersection_trace[i].second.index)
                << debug_printer.to_string() << debug_stream.str();
        }
    }
}

/// Check the Runge-Kutta based navigation against a helix trajectory as ground
/// truth
TEST(ALGEBRA_PLUGIN, helix_navigation) {
    using namespace navigation;

    // Detector configuration
    constexpr std::size_t n_brl_layers{4};
    constexpr std::size_t n_edc_layers{7};
    vecmem::host_memory_resource host_mr;

    using b_field_t = decltype(
        create_toy_geometry(std::declval<vecmem::host_memory_resource &>(),
                            n_brl_layers, n_edc_layers))::bfield_type;

    const vector3 B{0. * unit_constants::T, 0. * unit_constants::T,
                    2. * unit_constants::T};

    auto det = create_toy_geometry(
        host_mr,
        b_field_t(b_field_t::backend_t::configuration_t{B[0], B[1], B[2]}),
        n_brl_layers, n_edc_layers);

    // Runge-Kutta based navigation
    using navigator_t = navigator<decltype(det), inspector_t>;
    using stepper_t = rk_stepper<b_field_t::view_t, transform3_type,
                                 unconstrained_step, always_init>;
    using propagator_t = propagator<stepper_t, navigator_t, actor_chain<>>;

    // Propagator
<<<<<<< HEAD
    const vector3 B{0. * unit_constants::T, 0. * unit_constants::T,
                    2. * unit_constants::T};
    b_field_t b_field(B);
=======
>>>>>>> 0ca494da
    propagator_t prop(stepper_t{}, navigator_t{});

    constexpr std::size_t theta_steps{10};
    constexpr std::size_t phi_steps{10};

    // det.volume_by_pos(ori).index();
    const point3 ori{0., 0., 0.};
    const scalar p_mag{10. * unit_constants::GeV};

    // Overstepping
    constexpr scalar overstep_tol{-7. * unit_constants::um};

    // Iterate through uniformly distributed momentum directions
    for (auto track : uniform_track_generator<free_track_parameters_type>(
             theta_steps, phi_steps, ori, p_mag)) {
        // Prepare for overstepping in the presence of b fields
        track.set_overstep_tolerance(overstep_tol);

        // Get ground truth helix from track
        detail::helix helix(track, &B);

        // Shoot ray through the detector and record all surfaces it encounters
        const auto intersection_trace =
            particle_gun::shoot_particle(det, helix);

        // Now follow that helix with the same track and check, if we find
        // the same volumes and distances along the way
<<<<<<< HEAD
        propagator_t::state propagation(track, b_field, det);
=======
        propagator_t::state propagation(track, det.get_bfield(), det);
>>>>>>> 0ca494da

        // Retrieve navigation information
        auto &inspector = propagation._navigation.inspector();
        auto &obj_tracer = inspector.template get<object_tracer_t>();
        auto &debug_printer = inspector.template get<print_inspector>();

        ASSERT_TRUE(prop.propagate(propagation)) << debug_printer.to_string();

        std::stringstream debug_stream;
        for (std::size_t intr_idx = 0; intr_idx < intersection_trace.size();
             ++intr_idx) {
            debug_stream << "-------Intersection trace\n"
                         << "helix gun: "
                         << "\tvol id: " << intersection_trace[intr_idx].first
                         << ", "
                         << intersection_trace[intr_idx].second.to_string();
            debug_stream << "navig.: " << obj_tracer[intr_idx].to_string();
        }

        // Compare intersection records
        EXPECT_EQ(obj_tracer.object_trace.size(), intersection_trace.size())
            << debug_printer.to_string() << debug_stream.str();

        // Check every single recorded intersection
        for (std::size_t i = 0; i < obj_tracer.object_trace.size(); ++i) {
            if (obj_tracer[i].index != intersection_trace[i].second.index) {
                // Intersection record at portal bound might be flipped
                // (the portals overlap completely)
                if (obj_tracer[i].index ==
                        intersection_trace[i + 1].second.index and
                    obj_tracer[i + 1].index ==
                        intersection_trace[i].second.index) {
                    // Have already checked the next record
                    ++i;
                    continue;
                }
            }
            EXPECT_EQ(obj_tracer[i].index, intersection_trace[i].second.index);
        }
    }
}<|MERGE_RESOLUTION|>--- conflicted
+++ resolved
@@ -147,12 +147,6 @@
     using propagator_t = propagator<stepper_t, navigator_t, actor_chain<>>;
 
     // Propagator
-<<<<<<< HEAD
-    const vector3 B{0. * unit_constants::T, 0. * unit_constants::T,
-                    2. * unit_constants::T};
-    b_field_t b_field(B);
-=======
->>>>>>> 0ca494da
     propagator_t prop(stepper_t{}, navigator_t{});
 
     constexpr std::size_t theta_steps{10};
@@ -180,11 +174,7 @@
 
         // Now follow that helix with the same track and check, if we find
         // the same volumes and distances along the way
-<<<<<<< HEAD
-        propagator_t::state propagation(track, b_field, det);
-=======
         propagator_t::state propagation(track, det.get_bfield(), det);
->>>>>>> 0ca494da
 
         // Retrieve navigation information
         auto &inspector = propagation._navigation.inspector();
