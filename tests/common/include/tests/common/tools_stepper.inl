--- conflicted
+++ resolved
@@ -233,138 +233,4 @@
         // Make sure that relative error is smaller than epsion
         EXPECT_NEAR(getter::norm(backward_relative_error), 0, epsilon);
     }
-<<<<<<< HEAD
-=======
-}
-
-// This tests the covariance transport in rk stepper
-TEST(ALGEBRA_PLUGIN, covariance_transport) {
-
-    /*
-
-    // test surface
-    const vector3 u{0, 1, 0};
-    const vector3 w{1, 0, 0};
-    const vector3 t{0, 0, 0};
-    const transform3 trf(t, w, u);
-
-    // Generate track starting point
-    vector3 local{2, 3, 0};
-    vector3 mom{0.02, 0., 0.};
-    scalar time = 0.;
-    scalar q = -1.;
-
-    // bound vector
-    typename bound_track_parameters<transform3>::vector_type bound_vector;
-    getter::element(bound_vector, e_bound_loc0, 0) = local[0];
-    getter::element(bound_vector, e_bound_loc1, 0) = local[1];
-    getter::element(bound_vector, e_bound_phi, 0) = getter::phi(mom);
-    getter::element(bound_vector, e_bound_theta, 0) = getter::theta(mom);
-    getter::element(bound_vector, e_bound_qoverp, 0) = q / getter::norm(mom);
-    getter::element(bound_vector, e_bound_time, 0) = time;
-
-    // bound covariance
-    typename bound_track_parameters<transform3>::covariance_type bound_cov =
-        matrix_operator().template zero<e_bound_size, e_bound_size>();
-    getter::element(bound_cov, e_bound_loc0, e_bound_loc0) = 1.;
-    getter::element(bound_cov, e_bound_loc1, e_bound_loc1) = 1.;
-    getter::element(bound_cov, e_bound_phi, e_bound_phi) = 1.;
-
-    // Note: Set theta error as ZERO, to constrain the loc1 divergence
-    getter::element(bound_cov, e_bound_theta, e_bound_theta) = 0.;
-    getter::element(bound_cov, e_bound_qoverp, e_bound_qoverp) = 1.;
-    getter::element(bound_cov, e_bound_time, e_bound_time) = 1.;
-
-    // B field
-    vector3 B{0, 0, 1. * unit_constants::T};
-    mag_field_t mag_field(B);
-
-    // bound track parameter
-    const bound_track_parameters<transform3> bound_param0(0, bound_vector,
-                                                          bound_cov);
-
-    prop_state<crk_stepper_t::state, nav_state> propagation{
-        crk_stepper_t::state(bound_param0, trf, mag_field), nav_state{}};
-    crk_stepper_t::state &crk_state = propagation._stepping;
-    nav_state &n_state = propagation._navigation;
-
-    // Decrease tolerance down to 1e-8
-    crk_state._tolerance = 1e-8;
-
-    // RK stepper and its state
-    crk_stepper_t crk_stepper;
-
-    ASSERT_FLOAT_EQ(crk_state().pos()[0], 0);
-    ASSERT_FLOAT_EQ(crk_state().pos()[1], local[0]);
-    ASSERT_FLOAT_EQ(crk_state().pos()[2], local[1]);
-    ASSERT_NEAR(crk_state().dir()[0], 1, epsilon);
-    ASSERT_NEAR(crk_state().dir()[1], 0, epsilon);
-    ASSERT_NEAR(crk_state().dir()[2], 0, epsilon);
-
-    // helix trajectory
-    detail::helix helix(crk_state(), &B);
-
-    // Path length per turn
-    scalar S = 2. * getter::norm(mom) / getter::norm(B) * M_PI;
-
-    // Run stepper for one turn
-    unsigned int max_steps = 1e4;
-    for (unsigned int i = 0; i < max_steps; i++) {
-
-        crk_state.set_constraint(S - crk_state.path_length());
-
-        n_state._step_size = S;
-
-        crk_stepper.step(propagation);
-
-        if (std::abs(S - crk_state.path_length()) < 1e-6) {
-            break;
-        }
-
-        // Make sure that we didn't reach the end of for loop
-        ASSERT_TRUE(i < max_steps - 1);
-    }
-
-    // Transport jacobian check
-
-    auto jac_transport = crk_state._jac_transport;
-    auto true_J = helix.jacobian(crk_state.path_length());
-
-    for (std::size_t i = 0; i < e_free_size; i++) {
-        for (std::size_t j = 0; j < e_free_size; j++) {
-            EXPECT_NEAR(matrix_operator().element(jac_transport, i, j),
-                        matrix_operator().element(true_J, i, j),
-                        crk_state.path_length() * epsilon);
-        }
-    }
-
-    // Bound parameters check
-
-    // Bound state after one turn propagation
-    const auto bound_param1 = crk_stepper.bound_state(propagation, trf);
-
-    const auto bound_vec0 = bound_param0.vector();
-    const auto bound_vec1 = bound_param1.vector();
-
-    const auto bound_cov0 = bound_param0.covariance();
-    const auto bound_cov1 = bound_param1.covariance();
-
-    // Check if the bound state stays the same after one turn propagation
-
-    // vector
-    for (size_type i = 0; i < e_bound_size; i++) {
-        EXPECT_NEAR(matrix_operator().element(bound_vec0, i, 0),
-                    matrix_operator().element(bound_vec1, i, 0), epsilon);
-    }
-
-    // covaraince
-    for (size_type i = 0; i < e_bound_size; i++) {
-        for (size_type j = 0; j < e_bound_size; j++) {
-            EXPECT_NEAR(matrix_operator().element(bound_cov0, i, j),
-                        matrix_operator().element(bound_cov1, i, j),
-                        crk_state.path_length() * epsilon);
-        }
-    }
-    */
->>>>>>> 0ca494da
 }